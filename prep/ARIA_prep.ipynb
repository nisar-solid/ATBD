--- conflicted
+++ resolved
@@ -108,11 +108,7 @@
     "aria_gunw_version = '3_0_1'\n",
     "\n",
     "# The date and version of this Cal/Val run\n",
-<<<<<<< HEAD
-    "rundate = '20250430'\n",
-=======
     "rundate = '20250417'\n",
->>>>>>> 030a176c
     "version = '1'\n",
     "\n",
     "# Provide the file where you keep your customized list of sites.\n",
