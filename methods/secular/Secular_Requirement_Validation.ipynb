--- conflicted
+++ resolved
@@ -177,12 +177,7 @@
     "\n",
     "# === Plot Parameters ===\n",
     "vmin, vmax = -25, 25  # mm/yr\n",
-<<<<<<< HEAD
     "cmap = plt.get_cmap('RdBu_r')"
-=======
-    "cmap_str = 'RdBu_r'\n",
-    "cmap = plt.get_cmap(cmap_str)"
->>>>>>> 0e51fd07
    ]
   },
   {
