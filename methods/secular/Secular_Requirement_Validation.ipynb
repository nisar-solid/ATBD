--- conflicted
+++ resolved
@@ -94,23 +94,11 @@
   },
   {
    "cell_type": "code",
-   "execution_count": 1,
-   "metadata": {
-    "tags": []
-   },
-   "outputs": [
-    {
-     "ename": "ModuleNotFoundError",
-     "evalue": "No module named 'solid_utils'",
-     "output_type": "error",
-     "traceback": [
-      "\u001b[0;31m---------------------------------------------------------------------------\u001b[0m",
-      "\u001b[0;31mModuleNotFoundError\u001b[0m                       Traceback (most recent call last)",
-      "Cell \u001b[0;32mIn[1], line 18\u001b[0m\n\u001b[1;32m     15\u001b[0m \u001b[38;5;28;01mfrom\u001b[39;00m \u001b[38;5;21;01mpathlib\u001b[39;00m \u001b[38;5;28;01mimport\u001b[39;00m Path\n\u001b[1;32m     16\u001b[0m \u001b[38;5;28;01mfrom\u001b[39;00m \u001b[38;5;21;01mscipy\u001b[39;00m \u001b[38;5;28;01mimport\u001b[39;00m signal\n\u001b[0;32m---> 18\u001b[0m \u001b[38;5;28;01mfrom\u001b[39;00m \u001b[38;5;21;01msolid_utils\u001b[39;00m\u001b[38;5;21;01m.\u001b[39;00m\u001b[38;5;21;01mfitting\u001b[39;00m \u001b[38;5;28;01mimport\u001b[39;00m IterativeOutlierFit\n\u001b[1;32m     19\u001b[0m \u001b[38;5;28;01mfrom\u001b[39;00m \u001b[38;5;21;01msolid_utils\u001b[39;00m\u001b[38;5;21;01m.\u001b[39;00m\u001b[38;5;21;01mplotting\u001b[39;00m \u001b[38;5;28;01mimport\u001b[39;00m display_validation, display_validation_table\n\u001b[1;32m     20\u001b[0m \u001b[38;5;28;01mfrom\u001b[39;00m \u001b[38;5;21;01msolid_utils\u001b[39;00m\u001b[38;5;21;01m.\u001b[39;00m\u001b[38;5;21;01msampling\u001b[39;00m \u001b[38;5;28;01mimport\u001b[39;00m SiteVelocity, load_geo, samp_pair, profile_samples, haversine_distance\n",
-      "\u001b[0;31mModuleNotFoundError\u001b[0m: No module named 'solid_utils'"
-     ]
-    }
-   ],
+   "execution_count": null,
+   "metadata": {
+    "tags": []
+   },
+   "outputs": [],
    "source": [
     "import json\n",
     "import numpy as np\n",
@@ -1931,11 +1919,7 @@
    "name": "python",
    "nbconvert_exporter": "python",
    "pygments_lexer": "ipython3",
-<<<<<<< HEAD
-   "version": "3.12.5"
-=======
    "version": "3.13.3"
->>>>>>> 0e51fd07
   },
   "toc": {
    "base_numbering": 1,
